--- conflicted
+++ resolved
@@ -7,11 +7,7 @@
 
 import pytest  # type: ignore
 
-<<<<<<< HEAD
-from throttle_client import Client, heartbeat, Timeout, lock
-=======
-from throttle_client import Client, Heartbeat, Peer, Timeout, lock
->>>>>>> a623e4f7
+from throttle_client import Client, heartbeat, Peer, Timeout, lock
 
 from . import BASE_URL, cargo_main, throttle_client
 
@@ -218,27 +214,14 @@
     """
     Heartbeat must restore peers, after server reboot.
     """
-<<<<<<< HEAD
-    with throttle_client(b"[semaphores]\nA=1") as client:
-        peer = client.new_peer()
-        client.acquire(peer, "A")
-
+    
     # Server is shutdown. Boot a new one wich does not know about this peer
     with throttle_client(b"[semaphores]\nA=1") as client:
-        with heartbeat(client, peer, interval=timedelta(milliseconds=10)):
+         # Bogus peer id. Presumably from a peer created before the server reboot.     
+        peer = Peer(42, client, {"A": 1})
+        with heartbeat(peer, interval=timedelta(milliseconds=10)):
             # Wait for heartbeat and restore, to go through
-            sleep(2)
-            # Which implies the remainder of A being 0
-            assert client.remainder("A") == 0
-=======
-    peer = Peer(id=5, acquired={"A": 1})
-    # Server is shutdown. Boot a new one wich does not know about this peer
-    with throttle_client(b"[semaphores]\nA=1") as client:
-        heartbeat = Heartbeat(client, peer, interval=timedelta(milliseconds=10))
-        heartbeat.start()
-        # Wait for heartbeat and restore, to go through
-        sleep(2)
-        heartbeat.stop()
+            sleep(2)        
         # Which implies the remainder of A being 0
         assert client.remainder("A") == 0
 
@@ -263,50 +246,20 @@
 
         assert client.remainder("A") == 1
         assert client.remainder("B") == 1
->>>>>>> a623e4f7
 
 
 def test_multiple_peer_recovery_after_server_reboot():
     """
-<<<<<<< HEAD
-    Verify that a newly booted server, recovers multiple peers based on heartbeats.
-    """
-    with throttle_client(b"[semaphores]\nA=1\nB=1\nC=1") as client:
-        peerA = client.new_peer()
-        peerB = client.new_peer()
-        peerC = client.new_peer()
-        client.acquire(peerA, "A")
-        client.acquire(peerB, "B")
-        client.acquire(peerC, "C")
-
+    Heartbeat must restore all locks for a peer, after server reboot.
+    """   
     # Server is shutdown. Boot a new one wich does not know about the peers
     with throttle_client(b"[semaphores]\nA=1\nB=1\nC=1") as client:
-        with heartbeat(client, peerA, interval=timedelta(milliseconds=10)),\
-            heartbeat(client, peerB, interval=timedelta(milliseconds=10)),\
-            heartbeat(client, peerC, interval=timedelta(milliseconds=10)):
-           
+        # Bogus peer id. Presumably from a peer created before the server reboot.
+        peer = Peer(42, client, {"A": 1, "B": 1, "C": 1})
+        with heartbeat(peer, interval=timedelta(milliseconds=10)):            
             # Wait for heartbeat and restore, to go through
-            sleep(2)
-            # Which implies the remainder of A, B, C being 0
-            assert client.remainder("A") == 0
-            assert client.remainder("B") == 0
-            assert client.remainder("C") == 0
-
-=======
-    Heartbeat must restore all locks for a peer, after server reboot.
-    """
-    # Bogus peer id. Presumably from a peer created before the server reboot.
-    peer = Peer(id=42, acquired={"A": 1, "B": 1, "C": 1})
-
-    # Server is shutdown. Boot a new one wich does not know about the peers
-    with throttle_client(b"[semaphores]\nA=1\nB=1\nC=1") as client:
-        heartbeat = Heartbeat(client, peer, interval=timedelta(milliseconds=10))
-        heartbeat.start()
-        # Wait for heartbeat and restore, to go through
-        sleep(2)
-        heartbeat.stop()
+            sleep(2)        
         # Which implies the remainder of A, B, C being 0
         assert client.remainder("A") == 0
         assert client.remainder("B") == 0
-        assert client.remainder("C") == 0
->>>>>>> a623e4f7
+        assert client.remainder("C") == 0